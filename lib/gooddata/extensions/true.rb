--- conflicted
+++ resolved
@@ -16,11 +16,8 @@
   def to_b
     true
   end
-<<<<<<< HEAD
-=======
 
   def to_i
     1
   end
->>>>>>> 18b2b1e2
 end