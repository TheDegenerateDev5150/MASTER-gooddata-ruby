# encoding: UTF-8

require 'pathname'

module GoodData
  module Bricks
    class BaseDownloader
      def initialize(params)
        @params = params
      end

      def pre_process(meta)
        meta
      end

<<<<<<< HEAD
      def download
        puts 'would download data'
        []
      end

      def backup(meta)
        puts 'would send a backup list of files to backup'
        files = meta.reduce([]) do |a, e|
          a << e[:filename]
        end

        bucket_name = @params[:s3_backup_bucket_name]

        s3 = AWS::S3.new(
          :access_key_id => @params[:aws_access_key_id],
          :secret_access_key => @params[:aws_secret_access_key])

        bucket = s3.buckets[bucket_name]
        bucket = s3.buckets.create(bucket_name) unless bucket.exists?

        files.each do |file|
          obj = bucket.objects[file]
          obj.write(Pathname.new(file))
        end
        meta
      end

      def post_process(meta)
        puts 'Maybe some postprocessing'
        meta
      end

      # Run downloader
      def run
        downloaded_data = download
        downloaded_data = pre_process(downloaded_data)
        backup(downloaded_data)
        downloaded_data = post_process(downloaded_data)

        accumulated_state = downloaded_data.reduce([]) do |memo, item|
          item.key?(:state) ? memo.concat(item[:state]) : memo
        end
        accumulated_state.each do |item|
          key = item[:key]
          val = item[:value]
=======
    def post_process(meta)
      puts 'Maybe some postprocessing'
      meta
    end

    # Run downloader
    def run
      downloaded_data = download
      downloaded_data = pre_process(downloaded_data)
      downloaded_data = post_process(downloaded_data)

      # some weird attempt to save something to the project metadata, omitting
=begin
      downloaded_data.reduce([]) do |memo, item|
        item.has_key?(:state) ? memo.concat(item[:state]) : memo
      end.each do |item|
        key = item[:key]
        val = item[:value]
>>>>>>> a7593bb9

          puts "Saving metadata #{key} => #{val}"
          GoodData::ProjectMetadata[key] = val
        end
      end
=end
    end
  end
end<|MERGE_RESOLUTION|>--- conflicted
+++ resolved
@@ -13,32 +13,9 @@
         meta
       end
 
-<<<<<<< HEAD
       def download
         puts 'would download data'
         []
-      end
-
-      def backup(meta)
-        puts 'would send a backup list of files to backup'
-        files = meta.reduce([]) do |a, e|
-          a << e[:filename]
-        end
-
-        bucket_name = @params[:s3_backup_bucket_name]
-
-        s3 = AWS::S3.new(
-          :access_key_id => @params[:aws_access_key_id],
-          :secret_access_key => @params[:aws_secret_access_key])
-
-        bucket = s3.buckets[bucket_name]
-        bucket = s3.buckets.create(bucket_name) unless bucket.exists?
-
-        files.each do |file|
-          obj = bucket.objects[file]
-          obj.write(Pathname.new(file))
-        end
-        meta
       end
 
       def post_process(meta)
@@ -50,41 +27,8 @@
       def run
         downloaded_data = download
         downloaded_data = pre_process(downloaded_data)
-        backup(downloaded_data)
         downloaded_data = post_process(downloaded_data)
-
-        accumulated_state = downloaded_data.reduce([]) do |memo, item|
-          item.key?(:state) ? memo.concat(item[:state]) : memo
-        end
-        accumulated_state.each do |item|
-          key = item[:key]
-          val = item[:value]
-=======
-    def post_process(meta)
-      puts 'Maybe some postprocessing'
-      meta
-    end
-
-    # Run downloader
-    def run
-      downloaded_data = download
-      downloaded_data = pre_process(downloaded_data)
-      downloaded_data = post_process(downloaded_data)
-
-      # some weird attempt to save something to the project metadata, omitting
-=begin
-      downloaded_data.reduce([]) do |memo, item|
-        item.has_key?(:state) ? memo.concat(item[:state]) : memo
-      end.each do |item|
-        key = item[:key]
-        val = item[:value]
->>>>>>> a7593bb9
-
-          puts "Saving metadata #{key} => #{val}"
-          GoodData::ProjectMetadata[key] = val
-        end
       end
-=end
     end
   end
 end