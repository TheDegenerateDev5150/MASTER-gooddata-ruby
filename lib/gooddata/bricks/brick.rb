# encoding: UTF-8

require File.join(File.dirname(__FILE__), 'base_downloader')
require File.join(File.dirname(__FILE__), 'utils')

Dir[File.dirname(__FILE__) + '/commands/**/*_cmd.rb'].each do |file|
  require file
end

require File.join(File.dirname(__FILE__), 'middleware/middleware')

module GoodData::Bricks
  class Pipeline
    def self.prepare(pipeline)
<<<<<<< HEAD
      pipeline.reverse.reduce(nil) { |memo, app| memo.nil? ? app.new : app.new(memo) }
=======
      pipeline.reverse.reduce(nil) do |memo, app|
        if memo.nil?
          app.respond_to?(:new) ? (app.new) : app
        else
          app.respond_to?(:new) ? (app.new(:app => memo)) : (app.app = memo; app)
        end
      end
>>>>>>> 65a9dc4b
    end
  end

  # Brick base class
  class Brick
    def log(message)
      logger = @params[:gdc_logger]
      logger.info(message) unless logger.nil?
    end

    def name
      self.class
    end

    def version
      fail 'Method version should be reimplemented'
    end

    def call(params={})
      @params = params
      ''
    end
  end
end<|MERGE_RESOLUTION|>--- conflicted
+++ resolved
@@ -12,9 +12,6 @@
 module GoodData::Bricks
   class Pipeline
     def self.prepare(pipeline)
-<<<<<<< HEAD
-      pipeline.reverse.reduce(nil) { |memo, app| memo.nil? ? app.new : app.new(memo) }
-=======
       pipeline.reverse.reduce(nil) do |memo, app|
         if memo.nil?
           app.respond_to?(:new) ? (app.new) : app
@@ -22,7 +19,6 @@
           app.respond_to?(:new) ? (app.new(:app => memo)) : (app.app = memo; app)
         end
       end
->>>>>>> 65a9dc4b
     end
   end
 
