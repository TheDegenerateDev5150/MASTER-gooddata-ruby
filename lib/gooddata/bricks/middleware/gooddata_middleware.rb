--- conflicted
+++ resolved
@@ -7,32 +7,19 @@
 module GoodData::Bricks
   class GoodDataMiddleware < GoodData::Bricks::Middleware
     def call(params)
-<<<<<<< HEAD
-      logger = params['gdc_logger']
+      logger = params['GDC_LOGGER']
       token_name = 'GDC_SST'
       protocol_name = 'GDC_PROTOCOL'
       server_name = 'GDC_HOSTNAME'
       project_id = params['GDC_PROJECT_ID']
-=======
-      logger = params["GDC_LOGGER"]
-      token_name = "GDC_SST"
-      protocol_name = "GDC_PROTOCOL"
-      server_name = "GDC_HOSTNAME"
-      project_id = params["GDC_PROJECT_ID"]
->>>>>>> 65a9dc4b
 
       fail 'SST (SuperSecureToken) not present in params' if params[token_name].nil?
       server = if !params[protocol_name].empty? && !params[server_name].empty?
                  "#{params[protocol_name]}://#{params[server_name]}"
                end
 
-<<<<<<< HEAD
       fail 'GoodData username is missing. Expected param :GDC_USERNAME' if params['GDC_USERNAME'].nil?
       fail 'GoodData password is missing. Expected param :GDC_PASSWORD' if params['GDC_PASSWORD'].nil?
-=======
-      fail "GoodData username is missing. Expected param \"GDC_USERNAME\"" if params["GDC_USERNAME"].nil?
-      fail "GoodData password is missing. Expected param \"GDC_PASSWORD\"" if params["GDC_PASSWORD"].nil?
->>>>>>> 65a9dc4b
 
       GoodData.connect(params['GDC_USERNAME'], params['GDC_PASSWORD'], {:server => server})
       GoodData.logger = logger
