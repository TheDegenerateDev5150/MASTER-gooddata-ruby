--- conflicted
+++ resolved
@@ -9,9 +9,5 @@
     def initialize(options={})
       @app = options[:app]
     end
-<<<<<<< HEAD
-=======
-
->>>>>>> 65a9dc4b
   end
 end