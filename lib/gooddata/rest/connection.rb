--- conflicted
+++ resolved
@@ -60,16 +60,14 @@
 
       # Connect using username and password
       def connect(username, password, options = {})
-<<<<<<< HEAD
         server = options[:server] || DEFAULT_URL
         @server = RestClient::Resource.new server, DEFAULT_LOGIN_PAYLOAD
-=======
+
         # Install at_exit handler first
         unless @at_exit_handler_installed
           at_exit { disconnect if @user }
           @at_exit_handler_installed = true
         end
->>>>>>> b1ba038e
 
         # Reset old cookies first
         if options[:sst_token]
@@ -188,7 +186,6 @@
         end
       end
 
-
       # HTTP GET
       #
       # @param uri [String] Target URI
@@ -270,13 +267,13 @@
           http.verify_mode = OpenSSL::SSL::VERIFY_NONE
           response = http.start { |client| client.request(req) }
           case response
-            when Net::HTTPSuccess then
-              true
-            when Net::HTTPUnauthorized
-              refresh_token
-              do_stream_file uri, filename, options
-            else
-              fail "Can't upload file to webdav. Path: #{uri}, response code: #{response.code}, response body: #{response.body}"
+          when Net::HTTPSuccess then
+            true
+          when Net::HTTPUnauthorized
+            refresh_token
+            do_stream_file uri, filename, options
+          else
+            fail "Can't upload file to webdav. Path: #{uri}, response code: #{response.code}, response body: #{response.body}"
           end
         end
 
