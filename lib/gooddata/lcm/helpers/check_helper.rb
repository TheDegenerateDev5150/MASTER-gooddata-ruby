# encoding: UTF-8
#
# Copyright (c) 2010-2017 GoodData Corporation. All rights reserved.
# This source code is licensed under the BSD-style license found in the
# LICENSE file in the root directory of this source tree.

require 'json'

module GoodData
  module LCM2
    class Helpers
      class << self
        def check_params(specification, params)
          specification.keys.each do |param_name|
            value = params.send(param_name)
            type = specification[param_name][:type]
            if value.nil? || (value.is_a?(String) && value.empty?)
              if specification[param_name][:opts][:default]
                if specification.select { |x| specification[x][:opts][:replacement] == param_name }.first.nil?
                  params[param_name] = specification[param_name][:opts][:default]
                else
                  GoodData.logger.warn "WARNING: Default value for parameter '#{param_name}' was not filled because deprecated parameter is used instead."
                end
              elsif specification[param_name][:opts][:required]
                if ENV['RSPEC_ENV'] == 'test'
                  fail "Mandatory parameter '#{param_name}' of type '#{type}' is not specified"
                else
                  GoodData.logger.error("Mandatory parameter '#{param_name}' of type '#{type}' is not specified")
                end
              end
            else
              if type.class.const_get(:CATEGORY) == :complex && !value.is_a?(Hash)
<<<<<<< HEAD
                fail "Expected parameter '#{param_name}' to be kind of '#{type}', got '#{value.class.name}'"
              end

              if specification[param_name][:opts][:deprecated]
                GoodData.logger.warn "WARNING: Parameter '#{param_name}' is deprecated. Please use '#{specification[param_name][:opts][:replacement]}' instead."
=======
                puts JSON.pretty_generate(params)
                if ENV['RSPEC_ENV'] == 'test'
                  fail "Expected parameter '#{param_name}' to be kind of '#{type}', got '#{value.class.name}'"
                else
                  GoodData.logger.error("Expected parameter '#{param_name}' to be kind of '#{type}', got '#{value.class.name}'")
                end
              end

              if specification[param_name][:opts][:deprecated]
                GoodData.logger.warn("WARNING: Parameter '#{param_name}' is deprecated. Please use '#{specification[param_name][:opts][:replacement]}' instead.")
>>>>>>> c2b7fcaa
              end

              unless type.check(value)
                if ENV['RSPEC_ENV'] == 'test'
                  fail "Parameter '#{param_name}' has invalid type, expected: #{type}, got #{value.class}"
                else
                  GoodData.logger.error("Parameter '#{param_name}' has invalid type, expected: #{type}, got #{value.class}")
                end
              end
            end
          end
        end
      end
    end
  end
end<|MERGE_RESOLUTION|>--- conflicted
+++ resolved
@@ -30,14 +30,6 @@
               end
             else
               if type.class.const_get(:CATEGORY) == :complex && !value.is_a?(Hash)
-<<<<<<< HEAD
-                fail "Expected parameter '#{param_name}' to be kind of '#{type}', got '#{value.class.name}'"
-              end
-
-              if specification[param_name][:opts][:deprecated]
-                GoodData.logger.warn "WARNING: Parameter '#{param_name}' is deprecated. Please use '#{specification[param_name][:opts][:replacement]}' instead."
-=======
-                puts JSON.pretty_generate(params)
                 if ENV['RSPEC_ENV'] == 'test'
                   fail "Expected parameter '#{param_name}' to be kind of '#{type}', got '#{value.class.name}'"
                 else
@@ -47,7 +39,6 @@
 
               if specification[param_name][:opts][:deprecated]
                 GoodData.logger.warn("WARNING: Parameter '#{param_name}' is deprecated. Please use '#{specification[param_name][:opts][:replacement]}' instead.")
->>>>>>> c2b7fcaa
               end
 
               unless type.check(value)
