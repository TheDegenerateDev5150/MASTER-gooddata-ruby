# encoding: UTF-8

require 'pathname'

require_relative '../core/core'

module GoodData
  module Command
    class Process
      class << self
        def list(options = {})
          GoodData.with_project(options[:project_id]) do
            GoodData::Process[:all]
          end
        end

        def get(options = {})
          id = options[:process_id]
          fail 'Unspecified process id' if id.nil?

          GoodData.with_project(options[:project_id]) do
            GoodData::Process[id]
          end
        end

        def delete(process_id, options = {})
          GoodData.with_project(options[:project_id]) do
            process = GoodData::Process[process_id]
            process.delete
          end
        end

        # TODO: check files_to_exclude param. Does it do anything? It should check that in case of using CLI, it makes sure the files are not deployed
        def deploy(dir, options = {})
<<<<<<< HEAD

          def deploy(dir, options = {})
            options[:verbose] || false

            GoodData.with_project(options[:project_id]) do
              params = options[:params].nil? ? [] : [options[:params]]
              GoodData::Process.deploy(dir, options.merge(:files_to_exclude => params))
            end
=======
          GoodData.with_project(options[:project_id]) do
            params = options[:params].nil? ? [] : [options[:params]]
            GoodData::Process.deploy(dir, options.merge(:files_to_exclude => params))
>>>>>>> 3254e9d8
          end
        end

        def execute_process(process_id, executable, options = {})
          GoodData.with_project(options[:project_id]) do
            process = GoodData::Process[process_id]
            process.execute_process(executable, options)
          end
        end
      end
    end
  end
end<|MERGE_RESOLUTION|>--- conflicted
+++ resolved
@@ -32,20 +32,9 @@
 
         # TODO: check files_to_exclude param. Does it do anything? It should check that in case of using CLI, it makes sure the files are not deployed
         def deploy(dir, options = {})
-<<<<<<< HEAD
-
-          def deploy(dir, options = {})
-            options[:verbose] || false
-
-            GoodData.with_project(options[:project_id]) do
-              params = options[:params].nil? ? [] : [options[:params]]
-              GoodData::Process.deploy(dir, options.merge(:files_to_exclude => params))
-            end
-=======
           GoodData.with_project(options[:project_id]) do
             params = options[:params].nil? ? [] : [options[:params]]
             GoodData::Process.deploy(dir, options.merge(:files_to_exclude => params))
->>>>>>> 3254e9d8
           end
         end
 
