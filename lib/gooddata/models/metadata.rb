--- conflicted
+++ resolved
@@ -157,6 +157,7 @@
     def usedby(key = nil)
       dependency("#{GoodData.project.md['usedby2']}/#{obj_id}", key)
     end
+
     alias_method :used_by, :usedby
 
     def using(key = nil)
@@ -166,6 +167,7 @@
     def usedby?(obj)
       dependency?(:usedby, obj)
     end
+
     alias_method :used_by?, :usedby?
 
     def using?(obj)
@@ -242,11 +244,7 @@
     private
 
     def dependency(uri, key = nil)
-<<<<<<< HEAD
-      result = GoodData.get("#{uri}/#{obj_id}")["entries"]
-=======
       result = GoodData.get("#{uri}/#{obj_id}")['entries']
->>>>>>> e34977ad
       if key.nil?
         result
       elsif key.respond_to?(:category)
@@ -257,22 +255,12 @@
     end
 
     def dependency?(type, uri)
-<<<<<<< HEAD
-      objs =  case type
-              when :usedby
-                usedby
-              when :using
-                using
-              end
-
-=======
       objs = case type
              when :usedby
                usedby
              when :using
                using
              end
->>>>>>> e34977ad
       uri = uri.respond_to?(:uri) ? uri.uri : uri
       objs.any? { |obj| obj['link'] == uri }
     end
