--- conflicted
+++ resolved
@@ -133,14 +133,11 @@
       rep.save
     end
 
-<<<<<<< HEAD
-=======
     def author
       # TODO: Return object instead
       @json['project']['meta']['author']
     end
 
->>>>>>> 36158189
     def add_user(email_address, domain)
       fail 'Not implemented'
     end
@@ -198,8 +195,6 @@
       new_project
     end
 
-<<<<<<< HEAD
-=======
     def contributor
       # TODO: Return object instead
       @json['project']['meta']['contributor']
@@ -209,7 +204,6 @@
       DateTime.parse(@json['meta']['created'])
     end
 
->>>>>>> 36158189
     def data
       raw_data['project']
     end
@@ -303,8 +297,6 @@
       GoodData.post(url, data)
     end
 
-<<<<<<< HEAD
-=======
     def invitations
       res = []
 
@@ -316,7 +308,6 @@
       res
     end
 
->>>>>>> 36158189
     def links
       data['links']
     end
@@ -427,11 +418,6 @@
     end
 
     def title
-<<<<<<< HEAD
-      data['meta']['title'] if data['meta']
-    end
-
-=======
       data['meta']['summary'] if data['meta']
     end
 
@@ -443,7 +429,6 @@
       DateTime.parse(@json['meta']['updated'])
     end
 
->>>>>>> 36158189
     def upload(file, schema, mode = 'FULL')
       schema.upload file, self, mode
     end
@@ -452,8 +437,6 @@
       data['links']['self'] if data && data['links'] && data['links']['self']
     end
 
-<<<<<<< HEAD
-=======
     def users
       res = []
 
@@ -465,7 +448,6 @@
       res
     end
 
->>>>>>> 36158189
     # Run validation on project
     # Valid settins for validation are (default all):
     # ldm - Checks the consistency of LDM objects.
