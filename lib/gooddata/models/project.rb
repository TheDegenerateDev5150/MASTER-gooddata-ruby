--- conflicted
+++ resolved
@@ -1,6 +1,7 @@
 # encoding: UTF-8
 
 require 'csv'
+require 'zip'
 require 'fileutils'
 require 'pmap'
 require 'zip'
@@ -25,19 +26,7 @@
       # Returns an array of all projects accessible by
       # current user
       def all
-<<<<<<< HEAD
-        # json = GoodData.get GoodData.profile.projects
-        # puts 'ALL PROJECTS'
-        # pp json
-        # json['projects'].map do |project|
-        #   Project.new project
-        # end
-        GoodData.profile.projects['projects'].pmap do |project|
-          GoodData.user.client.create(GoodData::Project, project)
-        end
-=======
         GoodData.profile.projects
->>>>>>> d168db46
       end
 
       # Returns a Project object identified by given string
