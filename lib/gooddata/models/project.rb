--- conflicted
+++ resolved
@@ -1669,11 +1669,6 @@
       @add
     end
 
-<<<<<<< HEAD
-
-    def transfer_etl(target)
-      GoodData::Project.transfer_etl(self.client, self, target)
-=======
     def get_profile_uri_from_login(login)
       user = users.find do |u|
         u.login == login
@@ -1684,17 +1679,12 @@
 
     def transfer_etl(target)
       GoodData::Project.transfer_etl(client, self, target)
->>>>>>> 18b2b1e2
     end
 
     def transfer_processes(target)
       GoodData::Project.transfer_processes(self, target)
     end
 
-<<<<<<< HEAD
-
-=======
->>>>>>> 18b2b1e2
     def transfer_schedules(target)
       GoodData::Project.transfer_schedules(self, target)
     end
@@ -1703,13 +1693,10 @@
       GoodData::Project.transfer_tagged_stuff(self, target, tag)
     end
 
-<<<<<<< HEAD
-=======
     def create_output_stage(ads, opts = {})
       add.create_output_stage(ads, opts)
     end
 
->>>>>>> 18b2b1e2
     private
 
     def generate_user_payload(user_uri, status = 'ENABLED', roles_uri = nil)
