# encoding: UTF-8

require_relative 'profile'

<<<<<<< HEAD
require_relative '../rest/rest'

module GoodData
  class ProjectRole < GoodData::Rest::Object
    def initialize(json)
      @json = json
    end
=======
require_relative '../mixins/mixins'

module GoodData
  class ProjectRole
    attr_accessor :json
>>>>>>> 36f123fc

    include GoodData::Mixin::RestGetters

    class << self
      include GoodData::Mixin::RestResource
    end

    ProjectRole.root_key :projectRole

    include GoodData::Mixin::RootKeyGetter
    include GoodData::Mixin::Author
    include GoodData::Mixin::Contributor
    include GoodData::Mixin::Timestamps

    def initialize(json)
      @json = json
    end

    ProjectRole.data_property_reader :permissions

    ProjectRole.metadata_property_reader :identifier, :title, :summary

    # Gets Users with this Role
    #
    # @return [Array<GoodData::Profile>] List of users
    def users
      res = []
      url = data['links']['roleUsers']
      tmp = GoodData.get url
      tmp['associatedUsers']['users'].each do |user_url|
        user = GoodData.get user_url
        res << GoodData::Profile.new(user)
      end
      res
    end

    # Gets Raw object URI
    #
    # @return [string] URI of this project role
    def uri
      @json['projectRole']['links']['roleUsers'].split('/')[0...-1].join('/')
    end
  end
end<|MERGE_RESOLUTION|>--- conflicted
+++ resolved
@@ -2,21 +2,17 @@
 
 require_relative 'profile'
 
-<<<<<<< HEAD
 require_relative '../rest/rest'
+
+require_relative '../mixins/mixins'
 
 module GoodData
   class ProjectRole < GoodData::Rest::Object
+    attr_accessor :json
+    
     def initialize(json)
       @json = json
     end
-=======
-require_relative '../mixins/mixins'
-
-module GoodData
-  class ProjectRole
-    attr_accessor :json
->>>>>>> 36f123fc
 
     include GoodData::Mixin::RestGetters
 
