--- conflicted
+++ resolved
@@ -12,15 +12,6 @@
     PARSE_MAQL_OBJECT_REGEXP = /\[([^\]]+)\]/
 
     class << self
-<<<<<<< HEAD
-      def [](id, options = {})
-        if id == :all
-          metrics = GoodData.get(GoodData.project.md['query'] + '/metrics/')['query']['entries']
-          options[:full] ? metrics.pmap { |m| Metric[m['link']] } : metrics
-        else
-          super
-        end
-=======
       # Method intended to get all objects of that type in a specified project
       #
       # @param options [Hash] the options hash
@@ -28,7 +19,6 @@
       # @return [Array<GoodData::MdObject> | Array<Hash>] Return the appropriate metadata objects or their representation
       def all(options = {})
         query('metrics', Metric, options)
->>>>>>> 3447f992
       end
 
       def xcreate(options)
