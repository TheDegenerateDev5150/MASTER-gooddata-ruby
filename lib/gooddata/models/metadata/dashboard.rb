# encoding: UTF-8
#
# Copyright (c) 2010-2015 GoodData Corporation. All rights reserved.
# This source code is licensed under the BSD-style license found in the
# LICENSE file in the root directory of this source tree.

require_relative 'dashboard_tab'
require_relative 'dashboard/filter_item'
require_relative 'dashboard/report_item'

require_relative '../../core/core'
require_relative '../../helpers/global_helpers'
require_relative '../metadata'
require_relative 'metadata'
require_relative 'report'

require 'multi_json'

module GoodData
  class Dashboard < GoodData::MdObject
    include Mixin::Lockable

    EMPTY_OBJECT = {
      'projectDashboard' => {
        'content' => {
          'tabs' => [],
          'filters' => []
        },
        'meta' => {
          'tags' => '',
          'summary' => '',
          'title' => ''
        }
      }
    }

    ASSIGNABLE_MEMBERS = [
      :filters,
      :tabs,
      :tags,
      :summary,
      :title
    ]

    class << self
      # Method intended to get all objects of that type in a specified project
      #
      # @param options [Hash] the options hash
      # @option options [Boolean] :full if passed true the subclass can decide to pull in full objects. This is desirable from the usability POV but unfortunately has negative impact on performance so it is not the default
      # @return [Array<GoodData::MdObject> | Array<Hash>] Return the appropriate metadata objects or their representation
      def all(options = { :client => GoodData.connection, :project => GoodData.project })
        query('projectDashboard', Dashboard, options)
      end

<<<<<<< HEAD
      def create(dashboard = {}, options = {:client => GoodData.client, :project => GoodData.project})
=======
      def create_report_tab(tab, options = { :client => GoodData.client, :project => GoodData.project })
        title = tab[:title]
        {
          :title => title,
          :items => tab[:items].map { |i| GoodData::Dashboard.create_report_tab_item(i, options) }
        }
      end

      def create_report_tab_item(item, options = { :client => GoodData.client, :project => GoodData.project })
        title = item[:title]

        report = GoodData::Report.find_first_by_title(title, options)
        {
          :reportItem => {
            :obj => report.uri,
            :sizeY => item[:size_y] || 200,
            :sizeX => item[:size_x] || 300,
            :style => {
              :displayTitle => 1,
              :background => {
                :opacity => 0
              }
            },
            :visualization => {
              :grid => {
                :columnWidths => []
              },
              :oneNumber => {
                :labels => {}
              }
            },
            :positionY => item[:position_y] || 0,
            :filters => [],
            :positionX => item[:position_x] || 0
          }
        }
      end

      def create(dashboard = { :tabs => [] }, options = { :client => GoodData.client, :project => GoodData.project })
>>>>>>> 2eef19d6
        client = options[:client]
        fail ArgumentError, 'No :client specified' if client.nil?

        p = options[:project]
        fail ArgumentError, 'No :project specified' if p.nil?

        project = GoodData::Project[p, options]
        fail ArgumentError, 'Wrong :project specified' if project.nil?

        res = client.create(Dashboard, GoodData::Helpers.deep_dup(GoodData::Helpers.deep_stringify_keys(EMPTY_OBJECT)), :project => project)
        dashboard.each do |k, v|
          res.send("#{k}=", v) if ASSIGNABLE_MEMBERS.include? k
        end
        res
      end
    end

    def add_tab(tab)
      new_tab = GoodData::DashboardTab.create(self, tab)
      content['tabs'] << new_tab.json
      new_tab
    end

    alias_method :create_tab, :add_tab

    def exportable?
      true
    end

    def export(format, options = {})
      supported_formats = [:pdf]
      fail "Wrong format provied \"#{format}\". Only supports formats #{supported_formats.join(', ')}" unless supported_formats.include?(format)
      tab = options[:tab] || ''

      req_uri = "/gdc/projects/#{project.pid}/clientexport"
      x = client.post(req_uri, 'clientExport' => { 'url' => "#{client.connection.server_url}/dashboard.html#project=#{GoodData.project.uri}&dashboard=#{uri}&tab=#{tab}&export=1", 'name' => title })
      client.poll_on_code(x['asyncTask']['link']['poll'], options.merge(process: false))
    end

    # Method used for replacing values in their state according to mapping. Can be used to replace any values but it is typically used to replace the URIs. Returns a new object of the same type.
    #
    # @param [Array<Array>]Mapping specifying what should be exchanged for what. As mapping should be used output of GoodData::Helpers.prepare_mapping.
    # @return [GoodData::Dashboard]
    def replace(mapping)
      x = GoodData::MdObject.replace_quoted(self, mapping)
      vals = GoodData::MdObject.find_replaceable_values(self, mapping)
      GoodData::MdObject.replace_quoted(x, vals)
    end

    def tabs
      content['tabs'].map do |tab|
        GoodData::DashboardTab.new(self, tab)
      end
    end

    def tabs_ids
      tabs.map { |t| t['identifier'] }
    end
  end
end<|MERGE_RESOLUTION|>--- conflicted
+++ resolved
@@ -52,49 +52,7 @@
         query('projectDashboard', Dashboard, options)
       end
 
-<<<<<<< HEAD
       def create(dashboard = {}, options = {:client => GoodData.client, :project => GoodData.project})
-=======
-      def create_report_tab(tab, options = { :client => GoodData.client, :project => GoodData.project })
-        title = tab[:title]
-        {
-          :title => title,
-          :items => tab[:items].map { |i| GoodData::Dashboard.create_report_tab_item(i, options) }
-        }
-      end
-
-      def create_report_tab_item(item, options = { :client => GoodData.client, :project => GoodData.project })
-        title = item[:title]
-
-        report = GoodData::Report.find_first_by_title(title, options)
-        {
-          :reportItem => {
-            :obj => report.uri,
-            :sizeY => item[:size_y] || 200,
-            :sizeX => item[:size_x] || 300,
-            :style => {
-              :displayTitle => 1,
-              :background => {
-                :opacity => 0
-              }
-            },
-            :visualization => {
-              :grid => {
-                :columnWidths => []
-              },
-              :oneNumber => {
-                :labels => {}
-              }
-            },
-            :positionY => item[:position_y] || 0,
-            :filters => [],
-            :positionX => item[:position_x] || 0
-          }
-        }
-      end
-
-      def create(dashboard = { :tabs => [] }, options = { :client => GoodData.client, :project => GoodData.project })
->>>>>>> 2eef19d6
         client = options[:client]
         fail ArgumentError, 'No :client specified' if client.nil?
 
