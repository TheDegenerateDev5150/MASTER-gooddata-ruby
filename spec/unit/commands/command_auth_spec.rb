# encoding: UTF-8

require 'highline'

require 'gooddata/cli/terminal'
require 'gooddata/commands/auth'

describe GoodData::Command::Auth do
  ORIG_TERMINAL = GoodData::CLI::DEFAULT_TERMINAL

  DEFAULT_CREDENTIALS = {
    :email => 'joedoe@example.com',
    :password => 'secretPassword',
    :token => 't0k3n1sk0',
  }

  DEFAULT_CREDENTIALS_OVER = {
    :email => 'pepa@depo.com',
    :password => 'lokomotiva',
    :token => 'briketa',
  }
  
  DEFAULT_CREDENTIALS_TEMP_FILE_NAME = 'credentials'

  before(:all) do
    @input = StringIO.new
    @output = StringIO.new
    @terminal = HighLine.new(@input, @output)

    GoodData::CLI::DEFAULT_TERMINAL = @terminal
  end

  after(:all) do
    GoodData::CLI::DEFAULT_TERMINAL = ORIG_TERMINAL
  end

  before(:each) do
<<<<<<< HEAD
    ConnectionHelper.create_default_connection
  end

  after(:each) do
    GoodData.disconnect
=======
    ConnectionHelper::create_default_connection
>>>>>>> b44ab227
  end

  it "Is Possible to create GoodData::Command::Auth instance" do
    cmd = GoodData::Command::Auth.new()
    cmd.should be_a(GoodData::Command::Auth)
  end

  describe "#credentials_file" do
    it "Returns credentials_file" do
      GoodData::Command::Auth.credentials_file
    end
  end

  describe "#ensure_credentials" do
    it "Ensures credentials existence" do
      pending("Mock STDIO")
    end
  end

  describe "#ask_for_credentials" do
    it 'Interactively asks user for crendentials' do
<<<<<<< HEAD
      @input.string = ''
      @input << DEFAULT_CREDENTIALS[:email] << "\n"
      @input << DEFAULT_CREDENTIALS[:password] << "\n"
      @input << DEFAULT_CREDENTIALS[:token] << "\n"
=======
      pending("Mock STDIO")

      @input << credentials[:email] << "\n"
      @input << credentials[:password] << "\n"
      @input << credentials[:token] << "\n"
>>>>>>> b44ab227
      @input.rewind

      GoodData::Command::Auth.ask_for_credentials
    end
  end

  describe "#read_credentials" do
    it 'Reads credentials from default file if no path specified' do
      GoodData::Command::Auth.read_credentials
    end

    it 'Reads credentials from file specified' do
      temp_path = Tempfile.new(DEFAULT_CREDENTIALS_TEMP_FILE_NAME).path

      GoodData::Command::Auth.write_credentials(DEFAULT_CREDENTIALS, temp_path)

      result = GoodData::Command::Auth.read_credentials(temp_path)
      GoodData::Command::Auth.unstore(temp_path)

      result.should == DEFAULT_CREDENTIALS
    end

    it 'Returns empty hash if invalid path specified' do
      expect = {}
      result = GoodData::Command::Auth.read_credentials('/some/invalid/path')
      result.should == expect
    end
  end

  describe "#write_credentials" do
    it 'Writes credentials' do
      temp_path = Tempfile.new(DEFAULT_CREDENTIALS_TEMP_FILE_NAME).path

      result = GoodData::Command::Auth.write_credentials(DEFAULT_CREDENTIALS, temp_path)
      GoodData::Command::Auth.unstore(temp_path)

      result.should == DEFAULT_CREDENTIALS
    end
  end

  describe "#store" do
    it 'Stores credentials' do
      @input.string = ''
      @input << DEFAULT_CREDENTIALS[:email] << "\n"
      @input << DEFAULT_CREDENTIALS[:password] << "\n"
      @input << DEFAULT_CREDENTIALS[:token] << "\n"
      @input << 'y' << "\n"
      @input.rewind

      temp_path = Tempfile.new(DEFAULT_CREDENTIALS_TEMP_FILE_NAME).path
      GoodData::Command::Auth.unstore(temp_path)
      GoodData::Command::Auth.store(temp_path)
    end

    it 'Overwrites credentials if confirmed' do
      @input.string = ''
      @input << DEFAULT_CREDENTIALS[:email] << "\n"
      @input << DEFAULT_CREDENTIALS[:password] << "\n"
      @input << DEFAULT_CREDENTIALS[:token] << "\n"
      @input << 'y' << "\n"
      @input.rewind

      temp_path = Tempfile.new(DEFAULT_CREDENTIALS_TEMP_FILE_NAME).path
      GoodData::Command::Auth.write_credentials(DEFAULT_CREDENTIALS, temp_path)

      GoodData::Command::Auth.store(temp_path)
    end

    it 'Do not overwrites credentials if not confirmed' do
      @input.string = ''
      @input << DEFAULT_CREDENTIALS_OVER[:email] << "\n"
      @input << DEFAULT_CREDENTIALS_OVER[:password] << "\n"
      @input << DEFAULT_CREDENTIALS_OVER[:token] << "\n"
      @input << 'n' << "\n"
      @input.rewind

      temp_path = Tempfile.new(DEFAULT_CREDENTIALS_TEMP_FILE_NAME).path
      GoodData::Command::Auth.write_credentials(DEFAULT_CREDENTIALS, temp_path)

      GoodData::Command::Auth.store(temp_path)
      result = GoodData::Command::Auth.read_credentials(temp_path)

      result.should == DEFAULT_CREDENTIALS
    end
  end

  describe "#unstore" do
    it 'Removes stored credentials' do
      temp_path = Tempfile.new(DEFAULT_CREDENTIALS_TEMP_FILE_NAME).path
      GoodData::Command::Auth.write_credentials(DEFAULT_CREDENTIALS, temp_path)
      GoodData::Command::Auth.unstore(temp_path)
    end
  end
end<|MERGE_RESOLUTION|>--- conflicted
+++ resolved
@@ -1,5 +1,3 @@
-# encoding: UTF-8
-
 require 'highline'
 
 require 'gooddata/cli/terminal'
@@ -19,7 +17,7 @@
     :password => 'lokomotiva',
     :token => 'briketa',
   }
-  
+
   DEFAULT_CREDENTIALS_TEMP_FILE_NAME = 'credentials'
 
   before(:all) do
@@ -34,16 +32,13 @@
     GoodData::CLI::DEFAULT_TERMINAL = ORIG_TERMINAL
   end
 
+
   before(:each) do
-<<<<<<< HEAD
-    ConnectionHelper.create_default_connection
+    @connection = ConnectionHelper::create_default_connection
   end
 
   after(:each) do
     GoodData.disconnect
-=======
-    ConnectionHelper::create_default_connection
->>>>>>> b44ab227
   end
 
   it "Is Possible to create GoodData::Command::Auth instance" do
@@ -57,26 +52,13 @@
     end
   end
 
-  describe "#ensure_credentials" do
-    it "Ensures credentials existence" do
-      pending("Mock STDIO")
-    end
-  end
-
   describe "#ask_for_credentials" do
     it 'Interactively asks user for crendentials' do
-<<<<<<< HEAD
+      pending("Mock STDIO")
       @input.string = ''
       @input << DEFAULT_CREDENTIALS[:email] << "\n"
       @input << DEFAULT_CREDENTIALS[:password] << "\n"
       @input << DEFAULT_CREDENTIALS[:token] << "\n"
-=======
-      pending("Mock STDIO")
-
-      @input << credentials[:email] << "\n"
-      @input << credentials[:password] << "\n"
-      @input << credentials[:token] << "\n"
->>>>>>> b44ab227
       @input.rewind
 
       GoodData::Command::Auth.ask_for_credentials
