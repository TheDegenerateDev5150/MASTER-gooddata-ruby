require 'gooddata/models/schedule'

describe GoodData::Schedule do
  PROJECT_ID = 'tk6192gsnav58crp6o1ahsmtuniq8khb'

  before(:each) do
    ConnectionHelper.create_default_connection
  end

  after(:each) do
    GoodData.disconnect
  end

  it 'Can delete created schedule' do
    GoodData.project = PROJECT_ID

    proj = GoodData.project

    data = {
      'timezone' => 'UTC',
      'cron' => '2 2 2 2 *'
    }

<<<<<<< HEAD
    sched = GoodData::Schedule.create(data)
    sched.should_not be_nil

    sched.delete
=======
    sched = GoodData::Schedule.create('f12975d2-5958-4248-9c3d-4c8f2e1f067d', '0 15 27 7 *', "#{proj.title}/graph/graph.grf", data)
    # pp sched
    # sched.delete
>>>>>>> e7160711
  end
end<|MERGE_RESOLUTION|>--- conflicted
+++ resolved
@@ -2,7 +2,7 @@
 
 describe GoodData::Schedule do
   PROJECT_ID = 'tk6192gsnav58crp6o1ahsmtuniq8khb'
-
+  
   before(:each) do
     ConnectionHelper.create_default_connection
   end
@@ -21,15 +21,8 @@
       'cron' => '2 2 2 2 *'
     }
 
-<<<<<<< HEAD
-    sched = GoodData::Schedule.create(data)
-    sched.should_not be_nil
-
+    sched = GoodData::Schedule.create('f12975d2-5958-4248-9c3d-4c8f2e1f067d', '0 15 27 7 *', "#{proj.title}/graph/graph.grf", data)
+    pp sched
     sched.delete
-=======
-    sched = GoodData::Schedule.create('f12975d2-5958-4248-9c3d-4c8f2e1f067d', '0 15 27 7 *', "#{proj.title}/graph/graph.grf", data)
-    # pp sched
-    # sched.delete
->>>>>>> e7160711
   end
 end