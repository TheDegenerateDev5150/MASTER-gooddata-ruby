# encoding: UTF-8

require 'gooddata'

describe GoodData::Project do
  DEFAULT_PID = 'la84vcyhrq8jwbu4wpipw66q2sqeb923'

  def get_default_proj
    GoodData::Project[DEFAULT_PID]
  end


  before(:each) do
    ConnectionHelper::create_default_connection
  end

  after(:each) do
    GoodData.disconnect
  end

  describe '#[]' do
    it 'Accepts :all parameter' do
<<<<<<< HEAD
=======
      pending 'Investigate which credentials use'
      
>>>>>>> 015cfd88
      project = GoodData::Project[:all]
      project.should_not be_nil
      project.should be_a_kind_of(Array)
    end

    it 'Returns project if ID passed' do
      project = GoodData::Project[ProjectHelper::PROJECT_ID]
      project.should_not be_nil
      project.should be_a_kind_of(GoodData::Project)
    end

    it 'Returns project if URL passed' do
      project = GoodData::Project[ProjectHelper::PROJECT_URL]
      project.should_not be_nil
      project.should be_a_kind_of(GoodData::Project)
    end

    it 'Throws an exception when invalid format of URL passed' do
      invalid_url = '/gdc/invalid_url'
      expect { GoodData::Project[invalid_url] }.to raise_error
    end
  end

  describe '#all' do
    it 'Returns all projects' do
<<<<<<< HEAD
=======
      pending 'Investigate which credentials use'

>>>>>>> 015cfd88
      GoodData::Project.all
    end
  end

  describe '#get_role_by_identifier' do
    it 'Looks up for role by identifier' do
      project = get_default_proj
      role = project.get_role_by_identifier('readOnlyUserRole')
      role.should_not be_nil
      role.should be_a_kind_of(GoodData::ProjectRole)
    end
  end

  describe '#get_role_by_summary' do
    it 'Looks up for role by summary' do
      project = get_default_proj
      role = project.get_role_by_summary('read only user role')
      role.should_not be_nil
      role.should be_a_kind_of(GoodData::ProjectRole)
    end
  end

  describe '#get_role_by_title' do
    it 'Looks up for role by title' do
      project = get_default_proj
      role = project.get_role_by_title('Viewer')
      role.should_not be_nil
      role.should be_a_kind_of(GoodData::ProjectRole)
    end
  end

  describe '#processes' do
    it 'Returns the processes' do
      pending 'Investigate which credentials to use'

      GoodData.project = ProjectHelper::PROJECT_ID

      proj = GoodData.project
      procs = proj.processes
    end
  end

  describe '#roles' do
    it 'Returns array of GoodData::ProjectRole' do
      project = get_default_proj
      roles = project.roles
      expect(roles).to be_instance_of(Array)

      roles.each do |role|
        expect(role).to be_instance_of(GoodData::ProjectRole)
      end
    end
  end

  describe '#users' do
    it 'Returns array of GoodData::Users' do
      pending 'Investigate which credentials to use'

      project = GoodData::Project['tk6192gsnav58crp6o1ahsmtuniq8khb']

      invitations = project.invitations
      invitations.should_not be_nil
      expect(invitations).to be_instance_of(Array)

      users = project.users
      expect(users).to be_instance_of(Array)

      users.each do |user|
        expect(user).to be_instance_of(GoodData::User)

        roles = user.roles
        roles.should_not be_nil
        expect(roles).to be_instance_of(Array)

        roles.each do |role|
          expect(role).to be_instance_of(GoodData::ProjectRole)
        end

        permissions = user.permissions
        permissions.should_not be_nil
        permissions.should_not be_nil
        expect(permissions).to be_instance_of(Hash)

        # invitations = user.invitations
        # invitations.should_not be_nil

        if(user.email == 'tomas.korcak@gooddata.com')
          projects = user.projects
          projects.should_not be_nil
          expect(projects).to be_instance_of(Array)

          projects.each do |project|
            expect(project).to be_instance_of(GoodData::Project)
          end
        end
      end
    end
  end
end<|MERGE_RESOLUTION|>--- conflicted
+++ resolved
@@ -3,13 +3,6 @@
 require 'gooddata'
 
 describe GoodData::Project do
-  DEFAULT_PID = 'la84vcyhrq8jwbu4wpipw66q2sqeb923'
-
-  def get_default_proj
-    GoodData::Project[DEFAULT_PID]
-  end
-
-
   before(:each) do
     ConnectionHelper::create_default_connection
   end
@@ -20,24 +13,21 @@
 
   describe '#[]' do
     it 'Accepts :all parameter' do
-<<<<<<< HEAD
-=======
       pending 'Investigate which credentials use'
       
->>>>>>> 015cfd88
       project = GoodData::Project[:all]
       project.should_not be_nil
       project.should be_a_kind_of(Array)
     end
 
     it 'Returns project if ID passed' do
-      project = GoodData::Project[ProjectHelper::PROJECT_ID]
+      project = ProjectHelper.get_default_project
       project.should_not be_nil
       project.should be_a_kind_of(GoodData::Project)
     end
 
     it 'Returns project if URL passed' do
-      project = GoodData::Project[ProjectHelper::PROJECT_URL]
+      project = ProjectHelper.get_default_project
       project.should_not be_nil
       project.should be_a_kind_of(GoodData::Project)
     end
@@ -50,18 +40,15 @@
 
   describe '#all' do
     it 'Returns all projects' do
-<<<<<<< HEAD
-=======
       pending 'Investigate which credentials use'
 
->>>>>>> 015cfd88
       GoodData::Project.all
     end
   end
 
   describe '#get_role_by_identifier' do
     it 'Looks up for role by identifier' do
-      project = get_default_proj
+      project = ProjectHelper.get_default_project
       role = project.get_role_by_identifier('readOnlyUserRole')
       role.should_not be_nil
       role.should be_a_kind_of(GoodData::ProjectRole)
@@ -70,7 +57,7 @@
 
   describe '#get_role_by_summary' do
     it 'Looks up for role by summary' do
-      project = get_default_proj
+      project = ProjectHelper.get_default_project
       role = project.get_role_by_summary('read only user role')
       role.should_not be_nil
       role.should be_a_kind_of(GoodData::ProjectRole)
@@ -79,7 +66,7 @@
 
   describe '#get_role_by_title' do
     it 'Looks up for role by title' do
-      project = get_default_proj
+      project = ProjectHelper.get_default_project
       role = project.get_role_by_title('Viewer')
       role.should_not be_nil
       role.should be_a_kind_of(GoodData::ProjectRole)
@@ -99,7 +86,7 @@
 
   describe '#roles' do
     it 'Returns array of GoodData::ProjectRole' do
-      project = get_default_proj
+      project = ProjectHelper.get_default_project
       roles = project.roles
       expect(roles).to be_instance_of(Array)
 
@@ -113,7 +100,7 @@
     it 'Returns array of GoodData::Users' do
       pending 'Investigate which credentials to use'
 
-      project = GoodData::Project['tk6192gsnav58crp6o1ahsmtuniq8khb']
+      project = GoodData::Project[ProjectHelper::PROJECT_ID]
 
       invitations = project.invitations
       invitations.should_not be_nil
