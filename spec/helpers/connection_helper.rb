--- conflicted
+++ resolved
@@ -1,5 +1,3 @@
-# encoding: UTF-8
-
 require 'gooddata/connection'
 
 module ConnectionHelper
@@ -8,10 +6,7 @@
   DEFAULT_PASSWORD = "jindrisska"
 
   def self.create_default_connection(username = DEFAULT_USERNAME, password = DEFAULT_PASSWORD)
-<<<<<<< HEAD
-    GoodData.connect(username, password)
-=======
     GoodData::connect(username, password)
->>>>>>> b44ab227
   end
+
 end