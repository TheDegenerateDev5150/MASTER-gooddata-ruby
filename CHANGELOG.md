# GoodData Ruby SDK Changelog

## 0.6.12 (in progress)

- Ability to create a Data Warehouse (ADS) 
- Retry all requests 3 times when SystemCallError, RestClient::InternalServerError or RestClient::RequestTimeout
- Automatic 429/TooManyRequests Handler
- When creating user login and email can be different now
- Automatic client disconnect at_exit of ruby script
- When creating user login and email can be different now
- Fixed Domain#add_user (GH issue #354)
- Support for GoodData.connect ENV['GD_GEM_USER'], ENV['GD_GEM_PASSWORD']
<<<<<<< HEAD
- Merge GoodData::Rest::Connection and GoodData::Rest::Connection::RestClientConnection
=======
- Added Schedule#execute(:wait => true|false) option
>>>>>>> b1ba038e

## 0.6.11

- Ability to download deployed process
- Added locking objects capabilities
- Added removing color mapping form a report definition
- Report defintions are deleted along with a report
- Report definitions are deleted along with a report
- Improved process deployment and schedules
- Parameters in processes and schedules are now able to take complex parameters
- #create_metric is significantly faster
- Pretty_expression for metric should not fail on missing data
- Extended notation can be switched off when using create_metric
- Implemented retry on connection related issues
- All executions should use latest resource version
- Uploading files to webdav should use streaming and be more memory efficient
- Ability to pass absolute path to file upload  
- Allowing special chars in uploaded file
- GooddataMiddleware doesn't require username+password, when it has SST  

## 0.6.10

- Fixed client default missing in ProjectMetadata
- Listing schedules on processes is working
- Scrubing params in logs is back
- Added ProjectMetadata helpers on project
- Listing processes on client works as expected
- Schedule can be enabled/disabled
- Added pselect helper function

## 0.6.9

- Fixing issues with creating models.
- Adding couple more helpers for report/metric computation
- Rewriting several full_* specs to use the new syntax

## 0.6.8

- REST Factory - See [PR #224](https://github.com/gooddata/gooddata-ruby/pull/224)
- Replace on report definitions allows to swap attributes, metrics and other things in report definitions
- Fixed bug in clone so you can clone projects without data
- Many map call on REST happen in parallel
- Query requests (all attributes, all metrics etc) are happening in parallel and full: true is now the default
- Computing an a report which returns no results does not fail but returns nil
- Refactored handling of all various asynchronous resources into 2 methods
- added ability to log in with only SST token
- added with_connection
- ability to deploy just one file, zipped files or directory

## 0.6.7

- Fixed the scaffolding templates to take advantage of new syntax (missing references in dataset refs) 
- Fixing inclusion of extensions when using CLI
- Fixed pollers and added/fixed tests for schedules and processes
- Added with_connection which automatically disconnects when you are done

## 0.6.6

- Various fixes

## 0.6.5

- Mixins

## 0.6.4

- Ability to get blueprint directly through API. This way you can work with projects that was not created using SDK
- Added basis for GD_LINT that checks your project for typical problems

## 0.6.3

- Able to do save_as on metadata objects (Report, Metric, Dashboard)
- Model is now not created through build and update if it is not passing validations
- Added a setter for identifier on Metadata Object<|MERGE_RESOLUTION|>--- conflicted
+++ resolved
@@ -10,11 +10,8 @@
 - When creating user login and email can be different now
 - Fixed Domain#add_user (GH issue #354)
 - Support for GoodData.connect ENV['GD_GEM_USER'], ENV['GD_GEM_PASSWORD']
-<<<<<<< HEAD
+- Added Schedule#execute(:wait => true|false) option
 - Merge GoodData::Rest::Connection and GoodData::Rest::Connection::RestClientConnection
-=======
-- Added Schedule#execute(:wait => true|false) option
->>>>>>> b1ba038e
 
 ## 0.6.11
 
