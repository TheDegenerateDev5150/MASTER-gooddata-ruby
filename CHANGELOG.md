# GoodData Ruby SDK Changelog

## 0.6.12 (in progress)
- Ability to create a Data Warehouse (ADS) 

## 0.6.11

- Ability to download deployed process
- Added locking objects capabilities
- Added removing color mapping form a report definition
<<<<<<< HEAD
- Report defintions are deleted along with a report
- Added support for environment variables - GD_GEM_USER, GD_GEM_PASSWORD
=======
- Report definitions are deleted along with a report
- Improved process deployment and schedules
- Parameters in processes and schedules are now able to take complex parameters
- #create_metric is significantly faster
- Pretty_expression for metric should not fail on missing data
- Extended notation can be switched off when using create_metric
- Implemented retry on connection related issues
- All executions should use latest resource version
- Uploading files to webdav should use streaming and be more memory efficient
- Ability to pass absolute path to file upload  
- Allowing special chars in uploaded file
- GooddataMiddleware doesn't require username+password, when it has SST  
>>>>>>> 6ec08966

## 0.6.10

- Fixed client default missing in ProjectMetadata
- Listing schedules on processes is working
- Scrubing params in logs is back
- Added ProjectMetadata helpers on project
- Listing processes on client works as expected
- Schedule can be enabled/disabled
- Added pselect helper function

## 0.6.9

- Fixing issues with creating models.
- Adding couple more helpers for report/metric computation
- Rewriting several full_* specs to use the new syntax

## 0.6.8

- REST Factory - See [PR #224](https://github.com/gooddata/gooddata-ruby/pull/224)
- Replace on report definitions allows to swap attributes, metrics and other things in report definitions
- Fixed bug in clone so you can clone projects without data
- Many map call on REST happen in parallel
- Query requests (all attributes, all metrics etc) are happening in parallel and full: true is now the default
- Computing an a report which returns no results does not fail but returns nil
- Refactored handling of all various asynchronous resources into 2 methods
- added ability to log in with only SST token
- added with_connection
- ability to deploy just one file, zipped files or directory

## 0.6.7

- Fixed the scaffolding templates to take advantage of new syntax (missing references in dataset refs) 
- Fixing inclusion of extensions when using CLI
- Fixed pollers and added/fixed tests for schedules and processes
- Added with_connection which automatically disconnects when you are done

## 0.6.6

- Various fixes

## 0.6.5

- Mixins

## 0.6.4

- Ability to get blueprint directly through API. This way you can work with projects that was not created using SDK
- Added basis for GD_LINT that checks your project for typical problems

## 0.6.3

- Able to do save_as on metadata objects (Report, Metric, Dashboard)
- Model is now not created through build and update if it is not passing validations
- Added a setter for identifier on Metadata Object<|MERGE_RESOLUTION|>--- conflicted
+++ resolved
@@ -8,10 +8,8 @@
 - Ability to download deployed process
 - Added locking objects capabilities
 - Added removing color mapping form a report definition
-<<<<<<< HEAD
 - Report defintions are deleted along with a report
 - Added support for environment variables - GD_GEM_USER, GD_GEM_PASSWORD
-=======
 - Report definitions are deleted along with a report
 - Improved process deployment and schedules
 - Parameters in processes and schedules are now able to take complex parameters
@@ -24,10 +22,8 @@
 - Ability to pass absolute path to file upload  
 - Allowing special chars in uploaded file
 - GooddataMiddleware doesn't require username+password, when it has SST  
->>>>>>> 6ec08966
 
 ## 0.6.10
-
 - Fixed client default missing in ProjectMetadata
 - Listing schedules on processes is working
 - Scrubing params in logs is back
@@ -37,7 +33,6 @@
 - Added pselect helper function
 
 ## 0.6.9
-
 - Fixing issues with creating models.
 - Adding couple more helpers for report/metric computation
 - Rewriting several full_* specs to use the new syntax
