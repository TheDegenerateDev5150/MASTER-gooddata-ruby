--- conflicted
+++ resolved
@@ -7,11 +7,8 @@
 - Added Measure semantics, alias methods metrics to measure (ie. interpolate_metric -> interpolate_measure)
 - rake tasks license:check, license:report & license:info for automated license reporting added
 - Fixed a typo in labels
-<<<<<<< HEAD
 - Executions are paging + are implemented as lazy enumerators
-=======
 - Fixed after getter in schedule
->>>>>>> 194b5f48
 
 ## 0.6.21
 - Consolidated error reporting for Domain#create_users & Project#import_users
