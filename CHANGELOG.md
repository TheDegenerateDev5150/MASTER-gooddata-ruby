--- conflicted
+++ resolved
@@ -2,11 +2,8 @@
 
 ## 0.6.11
 - Ability to download deployed process
-<<<<<<< HEAD
 - Added locking objects capabilities
-=======
 - Added removing color mapping form a report definition
->>>>>>> fc85ea91
 
 ## 0.6.10
 - Fixed client default missing in ProjectMetadata
