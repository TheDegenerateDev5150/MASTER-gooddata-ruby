# GoodData Ruby SDK Changelog

## 0.6.22
- Added rake task (license:add) for automatic license headers generating
- Handle situation when upload_status.json does not exist
- Connect using SSO - GoodData#connect_sso
- Added Measure semantics, alias methods metrics to measure (ie. interpolate_metric -> interpolate_measure)
- rake tasks license:check, license:report & license:info for automated license reporting added
- Fixed a typo in labels
- Executions are paging + are implemented as lazy enumerators
- Fixed after getter in schedule
- Blueprint works with deprecated labels 
<<<<<<< HEAD
- Added method for updating report definition in easy way - GoodData::Report#update_definiton(opts, &block)
- GoodData::MdObject.json is assignable now (using attr_accessor)
- Update dashboards - Add GoodData::DashboardTab, GoodData::ReportItem, GoodData::FilterItem
=======
- Metadata object has new methods for working with unlisted attribute
- Metadata method deprecated= now accepts and return true/false
>>>>>>> 2fcd4b3b

## 0.6.21
- Consolidated error reporting for Domain#create_users & Project#import_users
- Removed superfluous error messages on 401
- Fixed bug with rich params when it could happen that hidden params got deleted on schedule save
- Middlewares are transforming params to Ruby hash (useful for executors when they pass Java Hash instance)

## 0.6.20
- added iterators for retrieval of project, domain, and group objects
- use query resource inlining for retrieving user filters
- fixed default parameters from ~/.gooddata file (auth token, server)
- added project WebDav deprecation warning
- removed dependency on Active Support gem

## 0.6.19
- major (not backward compatible) blueprint refactoring
- added environment parameter to the project creation
- added HTTP retry strategy with exponential wait times and maximum retries set to 10
- set max concurrent platform connections set to 20 per session
- set socket timeout to 1 minute

## 0.6.18
- added support for the HYPERLINK label type in blueprint
- fixed method Schedule#create doesn't set schedule name
- added method "error?" to the class "ExecutionDetail"
- added blueprint support for folders
- added ability to change SSO provider for existing platform user
- added schedules and executions convenience methods

## 0.6.17
- added validation of the blueprint datatypes (e.g. INTEGER -> INT, allow mixed case etc.)
- improved the data loading logging and error handling
- added date dimension switching
- switched to the new asynchronous ETL pull resource
- added specification of date reference's format in blueprint
- added HTTP logging oneliner 

## 0.6.16
- fixed SSL certificate validation (verify_ssl option in the GoodData.connect)
- logging changes: separated the HTTP and application logging to different levels, added platform request ID
- fixed the WebDav URI bootstrap to work with the EU datacenter
- added driver parameter for Vertica based project creation

## 0.6.15

- Adding users now accepts more variants of providing users
- Import users is not importing users to domain automatically. There is app in appstore that should help you with various ways of importing users
- Speed improvements for adding users
- Fixed listing facts/attributes on the dataset
- Corrected fixed limit on listing users from domain. Paging is handled by different parameter
- Replacing value in metric/attribute should be more resilient

## 0.6.14

- Project update from blueprint does not fail when MAQL chunks are empty.
- You can call migrate_datasets with dry_run to obtain MAQL chunks.
- Fix of title generation in blueprint from wire.

## 0.6.13

- Fixed TT problems
- Fixed process redeployment helpers
- Rubocop compliance with the latest version
- MD datasets are now available
- SSL set to verify none for now. We will make it more secure in next version.
- Changed limit on users pulled from domain. Will change it in the future so there is no fixed limit.

## 0.6.12

- Ability to create a Data Warehouse (ADS) 
- Retry all requests 3 times when SystemCallError, RestClient::InternalServerError or RestClient::RequestTimeout
- Automatic 429/TooManyRequests Handler
- When creating user login and email can be different now
- Automatic client disconnect at_exit of ruby script
- When creating user login and email can be different now
- Fixed Domain#add_user (GH issue #354)
- Support for GoodData.connect ENV['GD_GEM_USER'], ENV['GD_GEM_PASSWORD']
- Added Schedule#execute(:wait => true|false) option
- Merge GoodData::Rest::Connection and GoodData::Rest::Connection::RestClientConnection
- Unified expection handler for REST API and WebDav Access (using GoodData::Rest::Connection.retryable)
- GoodData#stats_on, GoodData#stats_off, GoodData::Rest::Client#stats_on, GoodData#stats_off
- GoodData::Mixin::MdObjectQuery#using now accepts :full => true|false option
- GoodData::MdObject#[] automatically returns proper type (ie. GoodData::Report)
- Improved user management
- Added simple GoodData::Dimension

## 0.6.11

- Ability to download deployed process
- Added locking objects capabilities
- Added removing color mapping form a report definition
- Report defintions are deleted along with a report
- Report definitions are deleted along with a report
- Improved process deployment and schedules
- Parameters in processes and schedules are now able to take complex parameters
- #create_metric is significantly faster
- Pretty_expression for metric should not fail on missing data
- Extended notation can be switched off when using create_metric
- Implemented retry on connection related issues
- All executions should use latest resource version
- Uploading files to webdav should use streaming and be more memory efficient
- Ability to pass absolute path to file upload  
- Allowing special chars in uploaded file
- GooddataMiddleware doesn't require username+password, when it has SST  

## 0.6.10

- Fixed client default missing in ProjectMetadata
- Listing schedules on processes is working
- Scrubing params in logs is back
- Added ProjectMetadata helpers on project
- Listing processes on client works as expected
- Schedule can be enabled/disabled
- Added pselect helper function

## 0.6.9

- Fixing issues with creating models.
- Adding couple more helpers for report/metric computation
- Rewriting several full_* specs to use the new syntax

## 0.6.8

- REST Factory - See [PR #224](https://github.com/gooddata/gooddata-ruby/pull/224)
- Replace on report definitions allows to swap attributes, metrics and other things in report definitions
- Fixed bug in clone so you can clone projects without data
- Many map call on REST happen in parallel
- Query requests (all attributes, all metrics etc) are happening in parallel and full: true is now the default
- Computing an a report which returns no results does not fail but returns nil
- Refactored handling of all various asynchronous resources into 2 methods
- added ability to log in with only SST token
- added with_connection
- ability to deploy just one file, zipped files or directory

## 0.6.7

- Fixed the scaffolding templates to take advantage of new syntax (missing references in dataset refs) 
- Fixing inclusion of extensions when using CLI
- Fixed pollers and added/fixed tests for schedules and processes
- Added with_connection which automatically disconnects when you are done

## 0.6.6

- Various fixes

## 0.6.5

- Mixins

## 0.6.4

- Ability to get blueprint directly through API. This way you can work with projects that was not created using SDK
- Added basis for GD_LINT that checks your project for typical problems

## 0.6.3

- Able to do save_as on metadata objects (Report, Metric, Dashboard)
- Model is now not created through build and update if it is not passing validations
- Added a setter for identifier on Metadata Object<|MERGE_RESOLUTION|>--- conflicted
+++ resolved
@@ -10,14 +10,8 @@
 - Executions are paging + are implemented as lazy enumerators
 - Fixed after getter in schedule
 - Blueprint works with deprecated labels 
-<<<<<<< HEAD
-- Added method for updating report definition in easy way - GoodData::Report#update_definiton(opts, &block)
-- GoodData::MdObject.json is assignable now (using attr_accessor)
-- Update dashboards - Add GoodData::DashboardTab, GoodData::ReportItem, GoodData::FilterItem
-=======
 - Metadata object has new methods for working with unlisted attribute
 - Metadata method deprecated= now accepts and return true/false
->>>>>>> 2fcd4b3b
 
 ## 0.6.21
 - Consolidated error reporting for Domain#create_users & Project#import_users
