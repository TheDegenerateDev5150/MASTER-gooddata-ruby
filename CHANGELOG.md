# GoodData Ruby SDK Changelog

## 0.6.12 (in progress)

<<<<<<< HEAD
- Ability to create a Data Warehouse (ADS)
- When creating user login and email can be different now
=======
- Ability to create a Data Warehouse (ADS) 
- Retry all requests 3 times when SystemCallError, RestClient::InternalServerError or RestClient::RequestTimeout
- Automatic 429/TooManyRequests Handler
>>>>>>> aaecf64c

## 0.6.11

- Ability to download deployed process
- Added locking objects capabilities
- Added removing color mapping form a report definition
- Report definitions are deleted along with a report
- Improved process deployment and schedules
- Parameters in processes and schedules are now able to take complex parameters
- #create_metric is significantly faster
- Pretty_expression for metric should not fail on missing data
- Extended notation can be switched off when using create_metric
- Implemented retry on connection related issues
- All executions should use latest resource version
- Uploading files to webdav should use streaming and be more memory efficient
- Ability to pass absolute path to file upload  
- Allowing special chars in uploaded file
- GooddataMiddleware doesn't require username+password, when it has SST  

## 0.6.10

- Fixed client default missing in ProjectMetadata
- Listing schedules on processes is working
- Scrubing params in logs is back
- Added ProjectMetadata helpers on project
- Listing processes on client works as expected
- Schedule can be enabled/disabled
- Added pselect helper function

## 0.6.9

- Fixing issues with creating models.
- Adding couple more helpers for report/metric computation
- Rewriting several full_* specs to use the new syntax

## 0.6.8

- REST Factory - See [PR #224](https://github.com/gooddata/gooddata-ruby/pull/224)
- Replace on report definitions allows to swap attributes, metrics and other things in report definitions
- Fixed bug in clone so you can clone projects without data
- Many map call on REST happen in parallel
- Query requests (all attributes, all metrics etc) are happening in parallel and full: true is now the default
- Computing an a report which returns no results does not fail but returns nil
- Refactored handling of all various asynchronous resources into 2 methods
- added ability to log in with only SST token
- added with_connection
- ability to deploy just one file, zipped files or directory

## 0.6.7

- Fixed the scaffolding templates to take advantage of new syntax (missing references in dataset refs) 
- Fixing inclusion of extensions when using CLI
- Fixed pollers and added/fixed tests for schedules and processes
- Added with_connection which automatically disconnects when you are done

## 0.6.6

- Various fixes

## 0.6.5

- Mixins

## 0.6.4

- Ability to get blueprint directly through API. This way you can work with projects that was not created using SDK
- Added basis for GD_LINT that checks your project for typical problems

## 0.6.3

- Able to do save_as on metadata objects (Report, Metric, Dashboard)
- Model is now not created through build and update if it is not passing validations
- Added a setter for identifier on Metadata Object<|MERGE_RESOLUTION|>--- conflicted
+++ resolved
@@ -2,14 +2,10 @@
 
 ## 0.6.12 (in progress)
 
-<<<<<<< HEAD
-- Ability to create a Data Warehouse (ADS)
-- When creating user login and email can be different now
-=======
 - Ability to create a Data Warehouse (ADS) 
 - Retry all requests 3 times when SystemCallError, RestClient::InternalServerError or RestClient::RequestTimeout
 - Automatic 429/TooManyRequests Handler
->>>>>>> aaecf64c
+- When creating user login and email can be different now
 
 ## 0.6.11
 
