--- conflicted
+++ resolved
@@ -3,11 +3,8 @@
 ## 0.6.52
 - Add support for computed attribute in blueprint
 - Fix bug with transfering schedules without their state
-<<<<<<< HEAD
-- Support segment-specific production tags
-=======
+- Support segment-specific production tags (TMA-309)
 - Rewrite deprecated schedule parameter "GRAPH" (TMA-453)
->>>>>>> 1bb1256c
 
 ## 0.6.50
 - Add support for Email Notification Rules on Process
