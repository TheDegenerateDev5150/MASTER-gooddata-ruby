# GoodData Ruby SDK Changelog

## 0.6.22
<<<<<<< HEAD
- added support of GoodData PGP SSO
=======
- Added rake task (license:add) for automatic license headers generating
- Handle situation when upload_status.json does not exist
>>>>>>> 464d5aac

## 0.6.21
- Connect using SSO - GoodData#connect_sso
- Consolidated error reporting for Domain#create_users & Project#import_users
- Removed superfluous error messages on 401
- Fixed bug with rich params when it could happen that hidden params got deleted on schedule save

## 0.6.20
- added iterators for retrieval of project, domain, and group objects
- use query resource inlining for retrieving user filters
- fixed default parameters from ~/.gooddata file (auth token, server)
- added project WebDav deprecation warning
- removed dependency on Active Support gem

## 0.6.19
- major (not backward compatible) blueprint refactoring
- added environment parameter to the project creation
- added HTTP retry strategy with exponential wait times and maximum retries set to 10
- set max concurrent platform connections set to 20 per session
- set socket timeout to 1 minute

## 0.6.18
- added support for the HYPERLINK label type in blueprint
- fixed method Schedule#create doesn't set schedule name
- added method "error?" to the class "ExecutionDetail"
- added blueprint support for folders
- added ability to change SSO provider for existing platform user
- added schedules and executions convenience methods

## 0.6.17
- added validation of the blueprint datatypes (e.g. INTEGER -> INT, allow mixed case etc.)
- improved the data loading logging and error handling
- added date dimension switching
- switched to the new asynchronous ETL pull resource
- added specification of date reference's format in blueprint
- added HTTP logging oneliner 

## 0.6.16
- fixed SSL certificate validation (verify_ssl option in the GoodData.connect)
- logging changes: separated the HTTP and application logging to different levels, added platform request ID
- fixed the WebDav URI bootstrap to work with the EU datacenter
- added driver parameter for Vertica based project creation

## 0.6.15

- Adding users now accepts more variants of providing users
- Import users is not importing users to domain automatically. There is app in appstore that should help you with various ways of importing users
- Speed improvements for adding users
- Fixed listing facts/attributes on the dataset
- Corrected fixed limit on listing users from domain. Paging is handled by different parameter
- Replacing value in metric/attribute should be more resilient

## 0.6.14

- Project update from blueprint does not fail when MAQL chunks are empty.
- You can call migrate_datasets with dry_run to obtain MAQL chunks.
- Fix of title generation in blueprint from wire.

## 0.6.13

- Fixed TT problems
- Fixed process redeployment helpers
- Rubocop compliance with the latest version
- MD datasets are now available
- SSL set to verify none for now. We will make it more secure in next version.
- Changed limit on users pulled from domain. Will change it in the future so there is no fixed limit.

## 0.6.12

- Ability to create a Data Warehouse (ADS) 
- Retry all requests 3 times when SystemCallError, RestClient::InternalServerError or RestClient::RequestTimeout
- Automatic 429/TooManyRequests Handler
- When creating user login and email can be different now
- Automatic client disconnect at_exit of ruby script
- When creating user login and email can be different now
- Fixed Domain#add_user (GH issue #354)
- Support for GoodData.connect ENV['GD_GEM_USER'], ENV['GD_GEM_PASSWORD']
- Added Schedule#execute(:wait => true|false) option
- Merge GoodData::Rest::Connection and GoodData::Rest::Connection::RestClientConnection
- Unified expection handler for REST API and WebDav Access (using GoodData::Rest::Connection.retryable)
- GoodData#stats_on, GoodData#stats_off, GoodData::Rest::Client#stats_on, GoodData#stats_off
- GoodData::Mixin::MdObjectQuery#using now accepts :full => true|false option
- GoodData::MdObject#[] automatically returns proper type (ie. GoodData::Report)
- Improved user management
- Added simple GoodData::Dimension

## 0.6.11

- Ability to download deployed process
- Added locking objects capabilities
- Added removing color mapping form a report definition
- Report defintions are deleted along with a report
- Report definitions are deleted along with a report
- Improved process deployment and schedules
- Parameters in processes and schedules are now able to take complex parameters
- #create_metric is significantly faster
- Pretty_expression for metric should not fail on missing data
- Extended notation can be switched off when using create_metric
- Implemented retry on connection related issues
- All executions should use latest resource version
- Uploading files to webdav should use streaming and be more memory efficient
- Ability to pass absolute path to file upload  
- Allowing special chars in uploaded file
- GooddataMiddleware doesn't require username+password, when it has SST  

## 0.6.10

- Fixed client default missing in ProjectMetadata
- Listing schedules on processes is working
- Scrubing params in logs is back
- Added ProjectMetadata helpers on project
- Listing processes on client works as expected
- Schedule can be enabled/disabled
- Added pselect helper function

## 0.6.9

- Fixing issues with creating models.
- Adding couple more helpers for report/metric computation
- Rewriting several full_* specs to use the new syntax

## 0.6.8

- REST Factory - See [PR #224](https://github.com/gooddata/gooddata-ruby/pull/224)
- Replace on report definitions allows to swap attributes, metrics and other things in report definitions
- Fixed bug in clone so you can clone projects without data
- Many map call on REST happen in parallel
- Query requests (all attributes, all metrics etc) are happening in parallel and full: true is now the default
- Computing an a report which returns no results does not fail but returns nil
- Refactored handling of all various asynchronous resources into 2 methods
- added ability to log in with only SST token
- added with_connection
- ability to deploy just one file, zipped files or directory

## 0.6.7

- Fixed the scaffolding templates to take advantage of new syntax (missing references in dataset refs) 
- Fixing inclusion of extensions when using CLI
- Fixed pollers and added/fixed tests for schedules and processes
- Added with_connection which automatically disconnects when you are done

## 0.6.6

- Various fixes

## 0.6.5

- Mixins

## 0.6.4

- Ability to get blueprint directly through API. This way you can work with projects that was not created using SDK
- Added basis for GD_LINT that checks your project for typical problems

## 0.6.3

- Able to do save_as on metadata objects (Report, Metric, Dashboard)
- Model is now not created through build and update if it is not passing validations
- Added a setter for identifier on Metadata Object<|MERGE_RESOLUTION|>--- conflicted
+++ resolved
@@ -1,15 +1,11 @@
 # GoodData Ruby SDK Changelog
 
 ## 0.6.22
-<<<<<<< HEAD
-- added support of GoodData PGP SSO
-=======
 - Added rake task (license:add) for automatic license headers generating
 - Handle situation when upload_status.json does not exist
->>>>>>> 464d5aac
+- Connect using SSO - GoodData#connect_sso
 
 ## 0.6.21
-- Connect using SSO - GoodData#connect_sso
 - Consolidated error reporting for Domain#create_users & Project#import_users
 - Removed superfluous error messages on 401
 - Fixed bug with rich params when it could happen that hidden params got deleted on schedule save
