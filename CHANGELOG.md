--- conflicted
+++ resolved
@@ -8,12 +8,9 @@
 - Add parameter HTTP_LOGGING to LoggerMiddleware
 - Resolve also hidden reference parameters (TMA-411)
 - Support integer type id in Domain#clients (TMA-450)
-<<<<<<< HEAD
 - Support urn for date dimension (TMA-221)
-=======
 - Implement "skip_actions" for LCM2
 - Support MAQL DIFF API (TMA-219)
->>>>>>> df7b176f
 
 ## 0.6.50
 - Add support for Email Notification Rules on Process
