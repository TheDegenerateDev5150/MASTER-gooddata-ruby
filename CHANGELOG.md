--- conflicted
+++ resolved
@@ -4,11 +4,8 @@
 - Added rake task (license:add) for automatic license headers generating
 - Handle situation when upload_status.json does not exist
 - Connect using SSO - GoodData#connect_sso
-<<<<<<< HEAD
+- Added Measure semantics, alias methods metrics to measure (ie. interpolate_metric -> interpolate_measure)
 - rake tasks license:check, license:report & license:info for automated license reporting added
-=======
-- Added Measure semantics, alias methods metrics to measure (ie. interpolate_metric -> interpolate_measure)
->>>>>>> 8cfbb9ff
 
 ## 0.6.21
 - Consolidated error reporting for Domain#create_users & Project#import_users
